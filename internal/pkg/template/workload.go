--- conflicted
+++ resolved
@@ -618,14 +618,9 @@
 
 	// Additional options for worker service templates.
 	Subscribe *SubscribeOpts
-<<<<<<< HEAD
-
-	SCFeatureFlag bool
 
 	// Multiple ports configurations
 	PortMappings []*PortMapping
-=======
->>>>>>> 9e4983ac
 }
 
 // HealthCheckProtocol returns the protocol for the Load Balancer health check,
