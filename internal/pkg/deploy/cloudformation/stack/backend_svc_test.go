// Copyright Amazon.com, Inc. or its affiliates. All Rights Reserved.
// SPDX-License-Identifier: Apache-2.0

package stack

import (
	"bytes"
	"errors"
	"fmt"
	"testing"
	"time"

	"github.com/aws/copilot-cli/internal/pkg/template/templatetest"

	"github.com/aws/copilot-cli/internal/pkg/config"
	"github.com/aws/copilot-cli/internal/pkg/manifest/manifestinfo"

	"github.com/aws/aws-sdk-go/aws"
	"github.com/aws/aws-sdk-go/service/cloudformation"
	"github.com/aws/copilot-cli/internal/pkg/addon"
	"github.com/aws/copilot-cli/internal/pkg/deploy/cloudformation/stack/mocks"
	"github.com/aws/copilot-cli/internal/pkg/manifest"
	"github.com/aws/copilot-cli/internal/pkg/template"
	"github.com/golang/mock/gomock"
	"github.com/stretchr/testify/require"
)

// Test settings for container healthchecks in the backend service manifest.
var (
	testInterval    = 5 * time.Second
	testRetries     = 3
	testTimeout     = 10 * time.Second
	testStartPeriod = 0 * time.Second

	testServiceName = "frontend"
	testDockerfile  = "./frontend/Dockerfile"
)

func TestBackendService_Template(t *testing.T) {
	t.Cleanup(func() {
		fs = realEmbedFS
	})
	fs = templatetest.Stub{}

	t.Run("returns a wrapped error when addons template parsing fails", func(t *testing.T) {
		// GIVEN
		svc, err := NewBackendService(BackendServiceConfig{
			App:         &config.Application{},
			EnvManifest: &manifest.Environment{},
			Manifest: &manifest.BackendService{
				Workload: manifest.Workload{
					Name: aws.String("api"),
				},
			},
			Addons: mockAddons{tplErr: errors.New("some error")},
		})
		require.NoError(t, err)

		// WHEN
		_, err = svc.Template()

		// THEN
		require.EqualError(t, err, "generate addons template for api: some error")
	})

	t.Run("returns a wrapped error when addons parameter parsing fails", func(t *testing.T) {
		// GIVEN
		svc, err := NewBackendService(BackendServiceConfig{
			App:         &config.Application{},
			EnvManifest: &manifest.Environment{},
			Manifest: &manifest.BackendService{
				Workload: manifest.Workload{
					Name: aws.String("api"),
				},
			},
			Addons: mockAddons{paramsErr: errors.New("some error")},
		})
		require.NoError(t, err)

		// WHEN
		_, err = svc.Template()

		// THEN
		require.EqualError(t, err, "parse addons parameters for api: some error")
	})

	t.Run("returns an error when failed to parse sidecar's exposed port", func(t *testing.T) {
		// GIVEN
		mft := manifest.NewBackendService(manifest.BackendServiceProps{
			WorkloadProps: manifest.WorkloadProps{
				Name:       "api",
				Dockerfile: testDockerfile,
			},
			Port: 8080,
		})
		mft.Sidecars = map[string]*manifest.SidecarConfig{
			"xray": {
				Port: aws.String("80/80/80"),
			},
		}
		svc, err := NewBackendService(BackendServiceConfig{
			App:         &config.Application{},
			EnvManifest: &manifest.Environment{},
			Manifest:    mft,
			Addons:      mockAddons{},
		})
		require.NoError(t, err)

		// WHEN
		_, err = svc.Template()

		// THEN
		require.EqualError(t, err, "parse exposed ports in service manifest api: cannot parse port mapping from 80/80/80")
	})

	t.Run("returns an error when failed to convert sidecar configuration", func(t *testing.T) {
		// GIVEN
		mft := manifest.NewBackendService(manifest.BackendServiceProps{
			WorkloadProps: manifest.WorkloadProps{
				Name:       "api",
				Dockerfile: testDockerfile,
			},
			Port: 8080,
		})
		mft.Sidecars = map[string]*manifest.SidecarConfig{
			"xray": {
				Port: aws.String("80"),
				ImageOverride: manifest.ImageOverride{
					Command: manifest.CommandOverride{
						String: aws.String("[bad'command]"),
					},
				},
			},
		}
		svc, err := NewBackendService(BackendServiceConfig{
			App:         &config.Application{},
			EnvManifest: &manifest.Environment{},
			Manifest:    mft,
			Addons:      mockAddons{},
		})
		require.NoError(t, err)

		// WHEN
		_, err = svc.Template()

		// THEN
		require.EqualError(t, err, `convert the sidecar configuration for service api: convert "command" to string slice: convert string into tokens using shell-style rules: EOF found when expecting closing quote`)
	})

	t.Run("returns an error when failed to parse autoscaling template", func(t *testing.T) {
		// GIVEN
		mft := manifest.NewBackendService(manifest.BackendServiceProps{
			WorkloadProps: manifest.WorkloadProps{
				Name:       "api",
				Dockerfile: testDockerfile,
			},
			Port: 8080,
		})
		badRange := manifest.IntRangeBand("badRange")
		mft.Count.AdvancedCount = manifest.AdvancedCount{
			Range: manifest.Range{
				Value: &badRange,
			},
		}
		svc, err := NewBackendService(BackendServiceConfig{
			App:         &config.Application{},
			EnvManifest: &manifest.Environment{},
			Manifest:    mft,
			Addons:      mockAddons{},
		})
		require.NoError(t, err)

		// WHEN
		_, err = svc.Template()

		// THEN
		require.EqualError(t, err, "convert the advanced count configuration for service api: invalid range value badRange. Should be in format of ${min}-${max}")
	})

	t.Run("returns wrapped error when failed to parse the template", func(t *testing.T) {
		// GIVEN
		ctrl := gomock.NewController(t)
		defer ctrl.Finish()

		parser := mocks.NewMockbackendSvcReadParser(ctrl)
		parser.EXPECT().ParseBackendService(gomock.Any()).Return(nil, errors.New("some error"))

		mft := manifest.NewBackendService(manifest.BackendServiceProps{
			WorkloadProps: manifest.WorkloadProps{
				Name:       "api",
				Dockerfile: testDockerfile,
			},
			Port: 8080,
		})
		svc, err := NewBackendService(BackendServiceConfig{
			App:         &config.Application{},
			EnvManifest: &manifest.Environment{},
			Manifest:    mft,
			Addons:      mockAddons{},
		})
		svc.parser = parser
		require.NoError(t, err)

		// WHEN
		_, err = svc.Template()

		// THEN
		require.EqualError(t, err, "parse backend service template: some error")
	})

	t.Run("renders template without a load balancer", func(t *testing.T) {
		// GIVEN
		ctrl := gomock.NewController(t)
		defer ctrl.Finish()

		mft := manifest.NewBackendService(manifest.BackendServiceProps{
			WorkloadProps: manifest.WorkloadProps{
				Name:       "api",
				Dockerfile: testDockerfile,
			},
			Port: 8080,
			HealthCheck: manifest.ContainerHealthCheck{
				Command:     []string{"CMD-SHELL", "curl -f http://localhost/ || exit 1"},
				Interval:    &testInterval,
				Retries:     &testRetries,
				Timeout:     &testTimeout,
				StartPeriod: &testStartPeriod,
			},
		})
		mft.EntryPoint = manifest.EntryPointOverride{
			String:      nil,
			StringSlice: []string{"enter", "from"},
		}
		mft.Command = manifest.CommandOverride{
			String:      nil,
			StringSlice: []string{"here"},
		}
		mft.ExecuteCommand = manifest.ExecuteCommand{Enable: aws.Bool(true)}
		mft.DeployConfig = manifest.DeploymentConfig{
			DeploymentControllerConfig: manifest.DeploymentControllerConfig{
				Rolling: aws.String("recreate"),
			}}
		privatePlacement := manifest.PrivateSubnetPlacement
		mft.Network.VPC.Placement = manifest.PlacementArgOrString{
			PlacementString: &privatePlacement,
		}
		mft.Network.VPC.SecurityGroups = manifest.SecurityGroupsIDsOrConfig{}

		var actual template.WorkloadOpts
		parser := mocks.NewMockbackendSvcReadParser(ctrl)
		parser.EXPECT().ParseBackendService(gomock.Any()).DoAndReturn(func(in template.WorkloadOpts) (*template.Content, error) {
			actual = in // Capture the translated object.
			return &template.Content{Buffer: bytes.NewBufferString("template")}, nil
		})
		addons := mockAddons{
			tpl: `
Resources:
  MyTable:
    Type: AWS::DynamoDB::Table
Outputs:
  MyTable:
    Value: !Ref MyTable`,
			params: "",
		}

		svc, err := NewBackendService(BackendServiceConfig{
			App: &config.Application{
				Name: "phonetool",
			},
			EnvManifest: &manifest.Environment{
				Workload: manifest.Workload{
					Name: aws.String("test"),
				},
			},
			Manifest: mft,
			RuntimeConfig: RuntimeConfig{
				PushedImages: map[string]ECRImage{
					"test": {
						RepoURL:  testImageRepoURL,
						ImageTag: testImageTag,
					},
				},
				CustomResourcesURL: map[string]string{
					"EnvControllerFunction":       "https://my-bucket.s3.Region.amazonaws.com/sha1/envcontroller.zip",
					"DynamicDesiredCountFunction": "https://my-bucket.s3.Region.amazonaws.com/sha2/count.zip",
				},
			},
			Addons: addons,
		})
		svc.parser = parser
		require.NoError(t, err)

		// WHEN
		_, err = svc.Template()

		// THEN
		require.NoError(t, err)
		require.Equal(t, template.WorkloadOpts{
			AppName:      "phonetool",
			EnvName:      "test",
			WorkloadName: "api",
			WorkloadType: manifestinfo.BackendServiceType,
			HealthCheck: &template.ContainerHealthCheck{
				Command:     []string{"CMD-SHELL", "curl -f http://localhost/ || exit 1"},
				Interval:    aws.Int64(5),
				Retries:     aws.Int64(3),
				StartPeriod: aws.Int64(0),
				Timeout:     aws.Int64(10),
			},
			HTTPTargetContainer: template.HTTPTargetContainer{
				Port: "8080",
				Name: "api",
			},
<<<<<<< HEAD
			GracePeriod:         aws.Int64(manifest.DefaultHealthCheckGracePeriod),
			DeregistrationDelay: aws.Int64(60), // defaults to 60
=======
			HTTPHealthCheck: template.HTTPHealthCheckOpts{
				HealthCheckPath: manifest.DefaultHealthCheckPath,
				GracePeriod:     manifest.DefaultHealthCheckGracePeriod,
			},
>>>>>>> 0ecf04ec
			CustomResources: map[string]template.S3ObjectLocation{
				"EnvControllerFunction": {
					Bucket: "my-bucket",
					Key:    "sha1/envcontroller.zip",
				},
				"DynamicDesiredCountFunction": {
					Bucket: "my-bucket",
					Key:    "sha2/count.zip",
				},
			},
			ExecuteCommand: &template.ExecuteCommandOpts{},
			NestedStack: &template.WorkloadNestedStackOpts{
				StackName:       addon.StackName,
				VariableOutputs: []string{"MyTable"},
			},
			Network: template.NetworkOpts{
				AssignPublicIP: template.DisablePublicIP,
				SubnetsType:    template.PrivateSubnetsPlacement,
				SecurityGroups: []template.SecurityGroup{},
			},
			DeploymentConfiguration: template.DeploymentConfigurationOpts{
				MinHealthyPercent: 0,
				MaxPercent:        100,
			},
			EntryPoint: []string{"enter", "from"},
			Command:    []string{"here"},
			PortMappings: []*template.PortMapping{
				{
					Protocol:      "tcp",
					ContainerName: "api",
					ContainerPort: 8080,
				},
			},
		}, actual)
	})

	t.Run("renders template with internal load balancer", func(t *testing.T) {
		// GIVEN
		ctrl := gomock.NewController(t)
		defer ctrl.Finish()

		mft := manifest.NewBackendService(manifest.BackendServiceProps{
			WorkloadProps: manifest.WorkloadProps{
				Name:       "api",
				Dockerfile: testDockerfile,
			},
			Port: 8080,
			HealthCheck: manifest.ContainerHealthCheck{
				Command:     []string{"CMD-SHELL", "curl -f http://localhost/ || exit 1"},
				Interval:    &testInterval,
				Retries:     &testRetries,
				Timeout:     &testTimeout,
				StartPeriod: &testStartPeriod,
			},
		})
		mft.EntryPoint = manifest.EntryPointOverride{
			String:      nil,
			StringSlice: []string{"enter", "from"},
		}
		mft.Command = manifest.CommandOverride{
			String:      nil,
			StringSlice: []string{"here"},
		}
		mft.ExecuteCommand = manifest.ExecuteCommand{Enable: aws.Bool(true)}
		mft.DeployConfig = manifest.DeploymentConfig{
			DeploymentControllerConfig: manifest.DeploymentControllerConfig{
				Rolling: aws.String("recreate"),
			}}
		mft.HTTP = manifest.HTTP{
			Main: manifest.RoutingRule{
				Path: aws.String("/albPath"),
				HealthCheck: manifest.HealthCheckArgsOrString{
					Union: manifest.AdvancedToUnion[string](manifest.HTTPHealthCheckArgs{
						Path:               aws.String("/healthz"),
						Port:               aws.Int(4200),
						SuccessCodes:       aws.String("418"),
						HealthyThreshold:   aws.Int64(64),
						UnhealthyThreshold: aws.Int64(63),
						Timeout:            (*time.Duration)(aws.Int64(int64(62 * time.Second))),
						Interval:           (*time.Duration)(aws.Int64(int64(61 * time.Second))),
						GracePeriod:        (*time.Duration)(aws.Int64(int64(1 * time.Minute))),
					}),
				},
				Stickiness:          aws.Bool(true),
				DeregistrationDelay: (*time.Duration)(aws.Int64(int64(59 * time.Second))),
				AllowedSourceIps:    []manifest.IPNet{"10.0.1.0/24"},
				TargetContainer:     aws.String("envoy"),
			},
		}
		mft.Sidecars = map[string]*manifest.SidecarConfig{
			"envoy": {
				Image: manifest.Union[*string, manifest.ImageLocationOrBuild]{
					Advanced: manifest.ImageLocationOrBuild{
						Build: manifest.BuildArgsOrString{
							BuildString: aws.String("./Dockerfile"),
						},
					},
				},
				Port: aws.String("443"),
			},
			"nginx": {
				Image: manifest.Union[*string, manifest.ImageLocationOrBuild]{
					Basic: aws.String("mockImageURL"),
				},
			},
		}
		privatePlacement := manifest.PrivateSubnetPlacement
		mft.Network.VPC.Placement = manifest.PlacementArgOrString{
			PlacementString: &privatePlacement,
		}
		mft.Network.VPC.SecurityGroups = manifest.SecurityGroupsIDsOrConfig{}

		var actual template.WorkloadOpts
		parser := mocks.NewMockbackendSvcReadParser(ctrl)
		parser.EXPECT().ParseBackendService(gomock.Any()).DoAndReturn(func(in template.WorkloadOpts) (*template.Content, error) {
			actual = in // Capture the translated object.
			return &template.Content{Buffer: bytes.NewBufferString("template")}, nil
		})
		addons := mockAddons{
			tpl: `
Resources:
  MyTable:
    Type: AWS::DynamoDB::Table
Outputs:
  MyTable:
    Value: !Ref MyTable`,
			params: "",
		}

		svc, err := NewBackendService(BackendServiceConfig{
			App: &config.Application{
				Name: "phonetool",
			},
			EnvManifest: &manifest.Environment{
				Workload: manifest.Workload{
					Name: aws.String("test"),
				},
			},
			Manifest: mft,
			RuntimeConfig: RuntimeConfig{
				PushedImages: map[string]ECRImage{
					"test": {
						RepoURL:           testImageRepoURL,
						ImageTag:          testImageTag,
						MainContainerName: "test",
						ContainerName:     "test",
					},
					"envoy": {
						RepoURL:           testImageRepoURL,
						ImageTag:          testImageTag,
						MainContainerName: "test",
						ContainerName:     "envoy",
					},
				},
			},
			Addons:             addons,
			ArtifactBucketName: "my-bucket",
		})
		svc.parser = parser
		require.NoError(t, err)

		// WHEN
		_, err = svc.Template()

		// THEN
		require.NoError(t, err)
		require.Equal(t, template.WorkloadOpts{
			AppName:      "phonetool",
			EnvName:      "test",
			WorkloadName: "api",
			WorkloadType: manifestinfo.BackendServiceType,
			HealthCheck: &template.ContainerHealthCheck{
				Command:     []string{"CMD-SHELL", "curl -f http://localhost/ || exit 1"},
				Interval:    aws.Int64(5),
				Retries:     aws.Int64(3),
				StartPeriod: aws.Int64(0),
				Timeout:     aws.Int64(10),
			},
			Sidecars: []*template.SidecarOpts{
				{
					Name:  "envoy",
					Image: aws.String(fmt.Sprintf("%s:%s-%s", testImageRepoURL, "envoy", testImageTag)),
					PortMappings: []*template.PortMapping{
						{
							Protocol:      "tcp",
							ContainerName: "envoy",
							ContainerPort: 443,
						},
					},
				},
				{
					Name:         "nginx",
					Image:        aws.String("mockImageURL"),
					PortMappings: []*template.PortMapping{},
				},
			},
			HTTPTargetContainer: template.HTTPTargetContainer{
				Name: "envoy",
				Port: "443",
			},
<<<<<<< HEAD
			DeregistrationDelay: aws.Int64(59),
=======
			HTTPHealthCheck: template.HTTPHealthCheckOpts{
				HealthCheckPath:    "/healthz",
				Port:               "4200",
				SuccessCodes:       "418",
				HealthyThreshold:   aws.Int64(64),
				UnhealthyThreshold: aws.Int64(63),
				Timeout:            aws.Int64(62),
				Interval:           aws.Int64(61),
				GracePeriod:        60,
			},
>>>>>>> 0ecf04ec
			CustomResources: map[string]template.S3ObjectLocation{
				"EnvControllerFunction": {
					Bucket: "my-bucket",
					Key:    "manual/scripts/custom-resources/envcontrollerfunction/8932747ba5dbff619d89b92d0033ef1d04f7dd1b055e073254907d4e38e3976d.zip",
				},
				"DynamicDesiredCountFunction": {
					Bucket: "my-bucket",
					Key:    "manual/scripts/custom-resources/dynamicdesiredcountfunction/8932747ba5dbff619d89b92d0033ef1d04f7dd1b055e073254907d4e38e3976d.zip",
				},
				"RulePriorityFunction": {
					Bucket: "my-bucket",
					Key:    "manual/scripts/custom-resources/rulepriorityfunction/8932747ba5dbff619d89b92d0033ef1d04f7dd1b055e073254907d4e38e3976d.zip",
				},
			},
			ExecuteCommand: &template.ExecuteCommandOpts{},
			NestedStack: &template.WorkloadNestedStackOpts{
				StackName:       addon.StackName,
				VariableOutputs: []string{"MyTable"},
			},
			Network: template.NetworkOpts{
				AssignPublicIP: template.DisablePublicIP,
				SubnetsType:    template.PrivateSubnetsPlacement,
				SecurityGroups: []template.SecurityGroup{},
			},
			DeploymentConfiguration: template.DeploymentConfigurationOpts{
				MinHealthyPercent: 0,
				MaxPercent:        100,
			},
			EntryPoint:  []string{"enter", "from"},
			Command:     []string{"here"},
			GracePeriod: aws.Int64(60),
			ALBListener: &template.ALBListener{
				Rules: []template.ALBListenerRule{
					{
						Path:            "/albPath",
						TargetContainer: "envoy",
						TargetPort:      "443",
						HTTPHealthCheck: template.HTTPHealthCheckOpts{
							HealthCheckPath:    "/healthz",
							GracePeriod:        60,
							Port:               "4200",
							SuccessCodes:       "418",
							HealthyThreshold:   aws.Int64(64),
							UnhealthyThreshold: aws.Int64(63),
							Interval:           aws.Int64(61),
							Timeout:            aws.Int64(62),
						},
						DeregistrationDelay: aws.Int64(int64(59)),
						AllowedSourceIps: []string{
							"10.0.1.0/24",
						},
						Stickiness: "true",
					},
				},
				HostedZoneAliases: template.AliasesForHostedZone{},
				MainContainerPort: "8080",
			},
			ALBEnabled: true,
			PortMappings: []*template.PortMapping{
				{
					Protocol:      "tcp",
					ContainerName: "api",
					ContainerPort: 8080,
				},
			},
		}, actual)
	})
}

func TestBackendService_Parameters(t *testing.T) {
	testBackendSvcManifest := manifest.NewBackendService(manifest.BackendServiceProps{
		WorkloadProps: manifest.WorkloadProps{
			Name:       testServiceName,
			Dockerfile: testDockerfile,
		},
		Port: 8080,
		HealthCheck: manifest.ContainerHealthCheck{
			Command:     []string{"CMD-SHELL", "curl -f http://localhost/ || exit 1"},
			Interval:    &testInterval,
			Retries:     &testRetries,
			Timeout:     &testTimeout,
			StartPeriod: &testStartPeriod,
		},
	})

	conf := &BackendService{
		ecsWkld: &ecsWkld{
			wkld: &wkld{
				name: aws.StringValue(testBackendSvcManifest.Name),
				env:  testEnvName,
				app:  testAppName,
				image: manifest.Image{
					ImageLocationOrBuild: manifest.ImageLocationOrBuild{
						Location: aws.String("mockLocation"),
					},
				},
			},
			tc: testBackendSvcManifest.BackendServiceConfig.TaskConfig,
		},
		manifest: testBackendSvcManifest,
	}

	// WHEN
	params, _ := conf.Parameters()

	// THEN
	require.ElementsMatch(t, []*cloudformation.Parameter{
		{
			ParameterKey:   aws.String(WorkloadAppNameParamKey),
			ParameterValue: aws.String("phonetool"),
		},
		{
			ParameterKey:   aws.String(WorkloadEnvNameParamKey),
			ParameterValue: aws.String("test"),
		},
		{
			ParameterKey:   aws.String(WorkloadNameParamKey),
			ParameterValue: aws.String("frontend"),
		},
		{
			ParameterKey:   aws.String(WorkloadContainerImageParamKey),
			ParameterValue: aws.String("mockLocation"),
		},
		{
			ParameterKey:   aws.String(WorkloadContainerPortParamKey),
			ParameterValue: aws.String("8080"),
		},
		{
			ParameterKey:   aws.String(WorkloadTaskCPUParamKey),
			ParameterValue: aws.String("256"),
		},
		{
			ParameterKey:   aws.String(WorkloadTaskMemoryParamKey),
			ParameterValue: aws.String("512"),
		},
		{
			ParameterKey:   aws.String(WorkloadTaskCountParamKey),
			ParameterValue: aws.String("1"),
		},
		{
			ParameterKey:   aws.String(WorkloadLogRetentionParamKey),
			ParameterValue: aws.String("30"),
		},
		{
			ParameterKey:   aws.String(WorkloadAddonsTemplateURLParamKey),
			ParameterValue: aws.String(""),
		},
		{
			ParameterKey:   aws.String(WorkloadEnvFileARNParamKey),
			ParameterValue: aws.String(""),
		},
		{
			ParameterKey:   aws.String(WorkloadTargetContainerParamKey),
			ParameterValue: aws.String("frontend"),
		},
		{
			ParameterKey:   aws.String(WorkloadTargetPortParamKey),
			ParameterValue: aws.String("8080"),
		},
	}, params)
}<|MERGE_RESOLUTION|>--- conflicted
+++ resolved
@@ -311,15 +311,7 @@
 				Port: "8080",
 				Name: "api",
 			},
-<<<<<<< HEAD
 			GracePeriod:         aws.Int64(manifest.DefaultHealthCheckGracePeriod),
-			DeregistrationDelay: aws.Int64(60), // defaults to 60
-=======
-			HTTPHealthCheck: template.HTTPHealthCheckOpts{
-				HealthCheckPath: manifest.DefaultHealthCheckPath,
-				GracePeriod:     manifest.DefaultHealthCheckGracePeriod,
-			},
->>>>>>> 0ecf04ec
 			CustomResources: map[string]template.S3ObjectLocation{
 				"EnvControllerFunction": {
 					Bucket: "my-bucket",
@@ -520,20 +512,6 @@
 				Name: "envoy",
 				Port: "443",
 			},
-<<<<<<< HEAD
-			DeregistrationDelay: aws.Int64(59),
-=======
-			HTTPHealthCheck: template.HTTPHealthCheckOpts{
-				HealthCheckPath:    "/healthz",
-				Port:               "4200",
-				SuccessCodes:       "418",
-				HealthyThreshold:   aws.Int64(64),
-				UnhealthyThreshold: aws.Int64(63),
-				Timeout:            aws.Int64(62),
-				Interval:           aws.Int64(61),
-				GracePeriod:        60,
-			},
->>>>>>> 0ecf04ec
 			CustomResources: map[string]template.S3ObjectLocation{
 				"EnvControllerFunction": {
 					Bucket: "my-bucket",
