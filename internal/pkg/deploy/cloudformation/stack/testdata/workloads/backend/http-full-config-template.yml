# Copyright Amazon.com Inc. or its affiliates. All Rights Reserved.
# SPDX-License-Identifier: MIT-0
AWSTemplateFormatVersion: 2010-09-09
Description: CloudFormation template that represents a backend service on Amazon ECS.
Parameters:
  AppName:
    Type: String
  EnvName:
    Type: String
  WorkloadName:
    Type: String
  ContainerImage:
    Type: String
  ContainerPort:
    Type: Number
  TaskCPU:
    Type: String
  TaskMemory:
    Type: String
  TaskCount:
    Type: Number
  AddonsTemplateURL:
    Description: "URL of the addons nested stack template within the S3 bucket."
    Type: String
    Default: ""
  EnvFileARN:
    Description: "URL of the environment file."
    Type: String
    Default: ""
  LogRetention:
    Type: Number
    Default: 30
  TargetContainer:
    Type: String
  TargetPort:
    Type: Number
  HTTPSEnabled:
    Type: String
    AllowedValues: [true, false]
  RulePath:
    Type: String
  RulePathSlice:
    Type: CommaDelimitedList
  Stickiness:
    Type: String
    Default: false
Conditions:
  IsGovCloud: !Equals [!Ref "AWS::Partition", "aws-us-gov"]
  HasAddons: !Not [!Equals [!Ref AddonsTemplateURL, ""]]
  HasEnvFile: !Not [!Equals [!Ref EnvFileARN, ""]]
  ExposePort: !Not [!Equals [!Ref TargetPort, -1]]
Resources:
  LogGroup:
    Metadata:
      "aws:copilot:description": "A CloudWatch log group to hold your service logs"
    Type: AWS::Logs::LogGroup
    Properties:
      LogGroupName:
        !Join [
          "",
          [/copilot/, !Ref AppName, "-", !Ref EnvName, "-", !Ref WorkloadName],
        ]
      RetentionInDays: !Ref LogRetention
  TaskDefinition:
    Metadata:
      "aws:copilot:description": "An ECS task definition to group your containers and run them on ECS"
    Type: AWS::ECS::TaskDefinition
    DependsOn: LogGroup
    Properties:
      Family:
        !Join ["", [!Ref AppName, "-", !Ref EnvName, "-", !Ref WorkloadName]]
      NetworkMode: awsvpc
      RequiresCompatibilities:
        - FARGATE
      Cpu: !Ref TaskCPU
      Memory: !Ref TaskMemory
      ExecutionRoleArn: !GetAtt ExecutionRole.Arn
      TaskRoleArn: !GetAtt TaskRole.Arn
      ContainerDefinitions:
        - Name: !Ref WorkloadName
          Image: !Ref ContainerImage
          Environment:
            - Name: COPILOT_APPLICATION_NAME
              Value: !Sub "${AppName}"
            - Name: COPILOT_SERVICE_DISCOVERY_ENDPOINT
              Value: my-env.my-app.local
            - Name: COPILOT_ENVIRONMENT_NAME
              Value: !Sub "${EnvName}"
            - Name: COPILOT_SERVICE_NAME
              Value: !Sub "${WorkloadName}"
          EnvironmentFiles:
            - !If
              - HasEnvFile
              - Type: s3
                Value: !Ref EnvFileARN
              - !Ref AWS::NoValue
          LogConfiguration:
            LogDriver: awslogs
            Options:
              awslogs-region: !Ref AWS::Region
              awslogs-group: !Ref LogGroup
              awslogs-stream-prefix: copilot
          PortMappings:
            - ContainerPort: 8080
              Protocol: tcp
            - ContainerPort: 8081
              Protocol: tcp
              Name: target
  ExecutionRole:
    Metadata:
      "aws:copilot:description": "An IAM Role for the Fargate agent to make AWS API calls on your behalf"
    Type: AWS::IAM::Role
    Properties:
      AssumeRolePolicyDocument:
        Version: '2012-10-17'
        Statement:
          - Effect: Allow
            Principal:
              Service: ecs-tasks.amazonaws.com
            Action: "sts:AssumeRole"
      Policies:
        - PolicyName:
            !Join [
              "",
              [
                !Ref AppName,
                "-",
                !Ref EnvName,
                "-",
                !Ref WorkloadName,
                SecretsPolicy,
              ],
            ]
          PolicyDocument:
            Version: '2012-10-17'
            Statement:
              - Effect: "Allow"
                Action:
                  - "ssm:GetParameters"
                Resource:
                  - !Sub "arn:${AWS::Partition}:ssm:${AWS::Region}:${AWS::AccountId}:parameter/*"
                Condition:
                  StringEquals:
                    "ssm:ResourceTag/copilot-application": !Sub "${AppName}"
                    "ssm:ResourceTag/copilot-environment": !Sub "${EnvName}"
              - Effect: "Allow"
                Action:
                  - "secretsmanager:GetSecretValue"
                Resource:
                  - !Sub "arn:${AWS::Partition}:secretsmanager:${AWS::Region}:${AWS::AccountId}:secret:*"
                Condition:
                  StringEquals:
                    "secretsmanager:ResourceTag/copilot-application": !Sub "${AppName}"
                    "secretsmanager:ResourceTag/copilot-environment": !Sub "${EnvName}"
              - Effect: "Allow"
                Action:
                  - "kms:Decrypt"
                Resource:
                  - !Sub "arn:${AWS::Partition}:kms:${AWS::Region}:${AWS::AccountId}:key/*"
        - !If
          # Optional IAM permission required by ECS task def env file
          # https://docs.aws.amazon.com/AmazonECS/latest/developerguide/taskdef-envfiles.html#taskdef-envfiles-iam
          # Example EnvFileARN: arn:aws:s3:::stackset-demo-infrastruc-pipelinebuiltartifactbuc-11dj7ctf52wyf/manual/1638391936/env
          - HasEnvFile
          - PolicyName:
              !Join [
                "",
                [
                  !Ref AppName,
                  "-",
                  !Ref EnvName,
                  "-",
                  !Ref WorkloadName,
                  GetEnvFilePolicy,
                ],
              ]
            PolicyDocument:
              Version: '2012-10-17'
              Statement:
                - Effect: "Allow"
                  Action:
                    - "s3:GetObject"
                  Resource:
                    - !Ref EnvFileARN
                - Effect: "Allow"
                  Action:
                    - "s3:GetBucketLocation"
                  Resource:
                    - !Join
                      - ""
                      - - "arn:"
                        - !Ref AWS::Partition
                        - ":s3:::"
                        - !Select [
                            0,
                            !Split [
                              "/",
                              !Select [5, !Split [":", !Ref EnvFileARN]],
                            ],
                          ]
          - !Ref AWS::NoValue
      ManagedPolicyArns:
        - !Sub "arn:${AWS::Partition}:iam::aws:policy/service-role/AmazonECSTaskExecutionRolePolicy"
  TaskRole:
    Metadata:
      "aws:copilot:description": "An IAM role to control permissions for the containers in your tasks"
    Type: AWS::IAM::Role
    Properties:
      AssumeRolePolicyDocument:
        Version: '2012-10-17'
        Statement:
          - Effect: Allow
            Principal:
              Service: ecs-tasks.amazonaws.com
            Action: "sts:AssumeRole"
      Policies:
        - PolicyName: "DenyIAMExceptTaggedRoles"
          PolicyDocument:
            Version: '2012-10-17'
            Statement:
              - Effect: "Deny"
                Action: "iam:*"
                Resource: "*"
              - Effect: "Allow"
                Action: "sts:AssumeRole"
                Resource:
                  - !Sub "arn:${AWS::Partition}:iam::${AWS::AccountId}:role/*"
                Condition:
                  StringEquals:
                    "iam:ResourceTag/copilot-application": !Sub "${AppName}"
                    "iam:ResourceTag/copilot-environment": !Sub "${EnvName}"
        - PolicyName: "ExecuteCommand"
          PolicyDocument:
            Version: '2012-10-17'
            Statement:
              - Effect: "Allow"
                Action:
                  [
                    "ssmmessages:CreateControlChannel",
                    "ssmmessages:OpenControlChannel",
                    "ssmmessages:CreateDataChannel",
                    "ssmmessages:OpenDataChannel",
                  ]
                Resource: "*"
              - Effect: "Allow"
                Action:
                  [
                    "logs:CreateLogStream",
                    "logs:DescribeLogGroups",
                    "logs:DescribeLogStreams",
                    "logs:PutLogEvents",
                  ]
                Resource: "*"
  DiscoveryService:
    Metadata:
      "aws:copilot:description": "Service discovery for your services to communicate within the VPC"
    Type: AWS::ServiceDiscovery::Service
    Properties:
      Description: Discovery Service for the Copilot services
      DnsConfig:
        RoutingPolicy: MULTIVALUE
        DnsRecords:
          - TTL: 10
            Type: A
          - TTL: 10
            Type: SRV
      HealthCheckCustomConfig:
        FailureThreshold: 1
      Name: !Ref WorkloadName
      NamespaceId:
        Fn::ImportValue: !Sub "${AppName}-${EnvName}-ServiceDiscoveryNamespaceID"
  Service:
    Metadata:
      "aws:copilot:description": "An ECS service to run and maintain your tasks in the environment cluster"
    Type: AWS::ECS::Service
    DependsOn:
      - EnvControllerAction
      - HTTPListenerRule
    Properties:
      PlatformVersion: LATEST
      Cluster:
        Fn::ImportValue: !Sub "${AppName}-${EnvName}-ClusterId"
      TaskDefinition: !Ref TaskDefinition
      DesiredCount: !Ref TaskCount
      DeploymentConfiguration:
        DeploymentCircuitBreaker:
          Enable: true
          Rollback: true
        MinimumHealthyPercent: 100
        MaximumPercent: 200
        Alarms:
          AlarmNames: []
          Enable: false
          Rollback: true
      PropagateTags: SERVICE
      EnableExecuteCommand: true
      LaunchType: FARGATE
      ServiceConnectConfiguration: !If
        - IsGovCloud
        - !Ref AWS::NoValue
        - Enabled: False
      NetworkConfiguration:
        AwsvpcConfiguration:
          AssignPublicIp: ENABLED
          Subnets:
            Fn::Split:
              - ","
              - Fn::ImportValue: !Sub "${AppName}-${EnvName}-PublicSubnets"
          SecurityGroups:
            - Fn::ImportValue: !Sub "${AppName}-${EnvName}-EnvironmentSecurityGroup"
      ServiceRegistries:
        !If [
          ExposePort,
          [
            {
              RegistryArn: !GetAtt DiscoveryService.Arn,
              Port: !Ref TargetPort,
            },
          ],
          !Ref "AWS::NoValue",
        ]
      HealthCheckGracePeriodSeconds: 45
      LoadBalancers:
        - ContainerName: http-full-config
          ContainerPort: 8081
          TargetGroupArn: !Ref TargetGroup
  TargetGroup:
    Metadata:
      "aws:copilot:description": "A target group to connect the load balancer to your service"
    Type: AWS::ElasticLoadBalancingV2::TargetGroup
    Properties:
      HealthCheckPath: /healthz # Default is '/'.
      HealthCheckPort: 7000
      Matcher:
        HttpCode: 200,301
      HealthyThresholdCount: 3
      UnhealthyThresholdCount: 2
      HealthCheckIntervalSeconds: 15
      HealthCheckTimeoutSeconds: 10
      Port: 8081
      Protocol: HTTP
      TargetGroupAttributes:
        - Key: deregistration_delay.timeout_seconds
          Value: 5 # ECS Default is 300; Copilot default is 60.
        - Key: stickiness.enabled
          Value: true
      TargetType: ip
      VpcId:
        Fn::ImportValue: !Sub "${AppName}-${EnvName}-VpcId"
  RulePriorityFunction:
    Type: AWS::Lambda::Function
    Properties:
      Code:
        S3Bucket:
        S3Key:
      Handler: "index.nextAvailableRulePriorityHandler"
      Timeout: 600
      MemorySize: 512
      Role: !GetAtt "RulePriorityFunctionRole.Arn"
      Runtime: nodejs16.x
  RulePriorityFunctionRole:
    Metadata:
      "aws:copilot:description": "An IAM Role to describe load balancer rules for assigning a priority"
    Type: AWS::IAM::Role
    Properties:
      AssumeRolePolicyDocument:
        Version: '2012-10-17'
        Statement:
          - Effect: Allow
            Principal:
              Service:
                - lambda.amazonaws.com
            Action:
              - sts:AssumeRole
      Path: /
      ManagedPolicyArns:
        - !Sub arn:${AWS::Partition}:iam::aws:policy/service-role/AWSLambdaBasicExecutionRole
      Policies:
        - PolicyName: "RulePriorityGeneratorAccess"
          PolicyDocument:
            Version: '2012-10-17'
            Statement:
              - Effect: Allow
                Action:
                  - elasticloadbalancing:DescribeRules
                Resource: "*"
  LoadBalancerInternalDNSAlias:
    Metadata:
      "aws:copilot:description": "Alias for http-full-config.my-env.my-app.internal to the internal load balancer"
    Type: AWS::Route53::RecordSetGroup
    Properties:
      Comment: !Sub "Load balancer alias for service ${WorkloadName}"
      HostedZoneId: !GetAtt EnvControllerAction.InternalWorkloadsHostedZone
      RecordSets:
        - Type: A
          AliasTarget:
            HostedZoneId: !GetAtt EnvControllerAction.InternalLoadBalancerHostedZone
            DNSName: !GetAtt EnvControllerAction.InternalLoadBalancerDNSName
          Name: !Join
            - "."
            - - !Ref WorkloadName
              - !GetAtt EnvControllerAction.InternalWorkloadsHostedZoneName
  HTTPRulePriorityAction:
    Metadata:
      "aws:copilot:description": "A custom resource assigning priority for HTTP listener rules"
    Type: Custom::RulePriorityFunction
    Properties:
      ServiceToken: !GetAtt RulePriorityFunction.Arn
<<<<<<< HEAD
      RulePath: http-full-config-path
=======
      RulePath: !Ref RulePathSlice
>>>>>>> 384d16b2
      ListenerArn: !GetAtt EnvControllerAction.InternalHTTPListenerArn
  HTTPListenerRule:
    Metadata:
      "aws:copilot:description": "A HTTP listener rule for forwarding HTTP traffic"
    Type: AWS::ElasticLoadBalancingV2::ListenerRule
    Properties:
      Actions:
        - TargetGroupArn: !Ref TargetGroup
          Type: forward
      Conditions:
        - Field: "source-ip"
          SourceIpConfig:
            Values:
              - 10.24.34.0/23
        - Field: "host-header"
          HostHeaderConfig:
            Values:
              - !GetAtt EnvControllerAction.InternalLoadBalancerDNSName
              - !Join
                - "."
                - - !Ref WorkloadName
                  - !GetAtt EnvControllerAction.InternalWorkloadsHostedZoneName
        - Field: "path-pattern"
          PathPatternConfig:
            Values:
              - "/http-full-config-path"
              - "/http-full-config-path/*"
      ListenerArn: !GetAtt EnvControllerAction.InternalHTTPListenerArn
      Priority: !GetAtt HTTPRulePriorityAction.Priority
  AddonsStack:
    Metadata:
      "aws:copilot:description": "An Addons CloudFormation Stack for your additional AWS resources"
    Type: AWS::CloudFormation::Stack # Needed for #1848
    DependsOn: EnvControllerAction
    Condition: HasAddons
    Properties:
      Parameters:
        App: !Ref AppName
        Env: !Ref EnvName
        Name: !Ref WorkloadName
      TemplateURL: !Ref AddonsTemplateURL
  EnvControllerAction:
    Metadata:
      "aws:copilot:description": "Update your environment's shared resources"
    Type: Custom::EnvControllerFunction
    Properties:
      ServiceToken: !GetAtt EnvControllerFunction.Arn
      Workload: !Ref WorkloadName
      EnvStack: !Sub "${AppName}-${EnvName}"
      Parameters: ["InternalALBWorkloads"]
      EnvVersion: v1.42.0
  EnvControllerFunction:
    Type: AWS::Lambda::Function
    Properties:
      Code:
        S3Bucket:
        S3Key:
      Handler: "index.handler"
      Timeout: 900
      MemorySize: 512
      Role: !GetAtt "EnvControllerRole.Arn"
      Runtime: nodejs16.x
  EnvControllerRole:
    Metadata:
      "aws:copilot:description": "An IAM role to update your environment stack"
    Type: AWS::IAM::Role
    Properties:
      AssumeRolePolicyDocument:
        Version: '2012-10-17'
        Statement:
          - Effect: Allow
            Principal:
              Service:
                - lambda.amazonaws.com
            Action:
              - sts:AssumeRole
      Path: /
      Policies:
        - PolicyName: "EnvControllerStackUpdate"
          PolicyDocument:
            Version: '2012-10-17'
            Statement:
              - Effect: Allow
                Action:
                  - cloudformation:DescribeStacks
                  - cloudformation:UpdateStack
                Resource: !Sub "arn:${AWS::Partition}:cloudformation:${AWS::Region}:${AWS::AccountId}:stack/${AppName}-${EnvName}/*"
                Condition:
                  StringEquals:
                    "cloudformation:ResourceTag/copilot-application": !Sub "${AppName}"
                    "cloudformation:ResourceTag/copilot-environment": !Sub "${EnvName}"
        - PolicyName: "EnvControllerRolePass"
          PolicyDocument:
            Version: '2012-10-17'
            Statement:
              - Effect: Allow
                Action:
                  - iam:PassRole
                Resource: !Sub "arn:${AWS::Partition}:iam::${AWS::AccountId}:role/${AppName}-${EnvName}-CFNExecutionRole"
                Condition:
                  StringEquals:
                    "iam:ResourceTag/copilot-application": !Sub "${AppName}"
                    "iam:ResourceTag/copilot-environment": !Sub "${EnvName}"
      ManagedPolicyArns:
        - !Sub arn:${AWS::Partition}:iam::aws:policy/service-role/AWSLambdaBasicExecutionRole
Outputs:
  DiscoveryServiceARN:
    Description: ARN of the Discovery Service.
    Value: !GetAtt DiscoveryService.Arn
    Export:
      Name: !Sub ${AWS::StackName}-DiscoveryServiceARN<|MERGE_RESOLUTION|>--- conflicted
+++ resolved
@@ -406,11 +406,7 @@
     Type: Custom::RulePriorityFunction
     Properties:
       ServiceToken: !GetAtt RulePriorityFunction.Arn
-<<<<<<< HEAD
       RulePath: http-full-config-path
-=======
-      RulePath: !Ref RulePathSlice
->>>>>>> 384d16b2
       ListenerArn: !GetAtt EnvControllerAction.InternalHTTPListenerArn
   HTTPListenerRule:
     Metadata:
