# Copyright Amazon.com Inc. or its affiliates. All Rights Reserved.
# SPDX-License-Identifier: MIT-0
AWSTemplateFormatVersion: 2010-09-09
Description: CloudFormation template that represents a backend service on Amazon ECS.
Parameters:
  AppName:
    Type: String
  EnvName:
    Type: String
  WorkloadName:
    Type: String
  ContainerImage:
    Type: String
  ContainerPort:
    Type: Number
  TaskCPU:
    Type: String
  TaskMemory:
    Type: String
  TaskCount:
    Type: Number
  AddonsTemplateURL:
    Description: 'URL of the addons nested stack template within the S3 bucket.'
    Type: String
    Default: ""
  EnvFileARN:
    Description: 'URL of the environment file.'
    Type: String
    Default: ""
  LogRetention:
    Type: Number
    Default: 30
  TargetContainer:
    Type: String
  TargetPort:
    Type: Number
  HTTPSEnabled:
    Type: String
    AllowedValues: [true, false]
  RulePath:
    Type: String
  RulePathSlice:
    Type: CommaDelimitedList
  Stickiness:
    Type: String
    Default: false
Conditions:
  IsGovCloud: !Equals [!Ref "AWS::Partition", "aws-us-gov"]
  HasAddons: !Not [!Equals [!Ref AddonsTemplateURL, ""]]
  HasEnvFile: !Not [!Equals [!Ref EnvFileARN, ""]]
  ExposePort: !Not [!Equals [!Ref TargetPort, -1]]
Resources:
  LogGroup:
    Metadata:
      'aws:copilot:description': 'A CloudWatch log group to hold your service logs'
    Type: AWS::Logs::LogGroup
    Properties:
      LogGroupName: !Join ['', [/copilot/, !Ref AppName, '-', !Ref EnvName, '-', !Ref WorkloadName]]
      RetentionInDays: !Ref LogRetention
  TaskDefinition:
    Metadata:
      'aws:copilot:description': 'An ECS task definition to group your containers and run them on ECS'
    Type: AWS::ECS::TaskDefinition
    DependsOn: LogGroup
    Properties:
      Family: !Join ['', [!Ref AppName, '-', !Ref EnvName, '-', !Ref WorkloadName]]
      NetworkMode: awsvpc
      RequiresCompatibilities:
        - FARGATE
      Cpu: !Ref TaskCPU
      Memory: !Ref TaskMemory
      ExecutionRoleArn: !GetAtt ExecutionRole.Arn
      TaskRoleArn: !GetAtt TaskRole.Arn
      ContainerDefinitions:
        - Name: !Ref WorkloadName
          Image: !Ref ContainerImage
          Environment:
            - Name: COPILOT_APPLICATION_NAME
              Value: !Sub '${AppName}'
            - Name: COPILOT_SERVICE_DISCOVERY_ENDPOINT
              Value: my-env.my-app.local
            - Name: COPILOT_ENVIRONMENT_NAME
              Value: !Sub '${EnvName}'
            - Name: COPILOT_SERVICE_NAME
              Value: !Sub '${WorkloadName}'
          EnvironmentFiles:
            - !If
              - HasEnvFile
              - Type: s3
                Value: !Ref EnvFileARN
              - !Ref AWS::NoValue
          LogConfiguration:
            LogDriver: awslogs
            Options:
              awslogs-region: !Ref AWS::Region
              awslogs-group: !Ref LogGroup
              awslogs-stream-prefix: copilot
          PortMappings:
            - ContainerPort: 80
              Protocol: tcp
              Name: target
  ExecutionRole:
    Metadata:
      'aws:copilot:description': 'An IAM Role for the Fargate agent to make AWS API calls on your behalf'
    Type: AWS::IAM::Role
    Properties:
      AssumeRolePolicyDocument:
        Version: '2012-10-17'
        Statement:
          - Effect: Allow
            Principal:
              Service: ecs-tasks.amazonaws.com
            Action: 'sts:AssumeRole'
      Policies:
        - PolicyName: !Join ['', [!Ref AppName, '-', !Ref EnvName, '-', !Ref WorkloadName, SecretsPolicy]]
          PolicyDocument:
            Version: '2012-10-17'
            Statement:
              - Effect: 'Allow'
                Action:
                  - 'ssm:GetParameters'
                Resource:
                  - !Sub 'arn:${AWS::Partition}:ssm:${AWS::Region}:${AWS::AccountId}:parameter/*'
                Condition:
                  StringEquals:
                    'ssm:ResourceTag/copilot-application': !Sub '${AppName}'
                    'ssm:ResourceTag/copilot-environment': !Sub '${EnvName}'
              - Effect: 'Allow'
                Action:
                  - 'secretsmanager:GetSecretValue'
                Resource:
                  - !Sub 'arn:${AWS::Partition}:secretsmanager:${AWS::Region}:${AWS::AccountId}:secret:*'
                Condition:
                  StringEquals:
                    'secretsmanager:ResourceTag/copilot-application': !Sub '${AppName}'
                    'secretsmanager:ResourceTag/copilot-environment': !Sub '${EnvName}'
              - Effect: 'Allow'
                Action:
                  - 'kms:Decrypt'
                Resource:
                  - !Sub 'arn:${AWS::Partition}:kms:${AWS::Region}:${AWS::AccountId}:key/*'
        - !If
          # Optional IAM permission required by ECS task def env file
          # https://docs.aws.amazon.com/AmazonECS/latest/developerguide/taskdef-envfiles.html#taskdef-envfiles-iam
          # Example EnvFileARN: arn:aws:s3:::stackset-demo-infrastruc-pipelinebuiltartifactbuc-11dj7ctf52wyf/manual/1638391936/env
          - HasEnvFile
          - PolicyName: !Join ['', [!Ref AppName, '-', !Ref EnvName, '-', !Ref WorkloadName, GetEnvFilePolicy]]
            PolicyDocument:
              Version: '2012-10-17'
              Statement:
                - Effect: 'Allow'
                  Action:
                    - 's3:GetObject'
                  Resource:
                    - !Ref EnvFileARN
                - Effect: 'Allow'
                  Action:
                    - 's3:GetBucketLocation'
                  Resource:
                    - !Join
                      - ''
                      - - 'arn:'
                        - !Ref AWS::Partition
                        - ':s3:::'
                        - !Select [0, !Split ['/', !Select [5, !Split [':', !Ref EnvFileARN]]]]
          - !Ref AWS::NoValue
      ManagedPolicyArns:
        - !Sub 'arn:${AWS::Partition}:iam::aws:policy/service-role/AmazonECSTaskExecutionRolePolicy'
  TaskRole:
    Metadata:
      'aws:copilot:description': 'An IAM role to control permissions for the containers in your tasks'
    Type: AWS::IAM::Role
    Properties:
      AssumeRolePolicyDocument:
        Version: '2012-10-17'
        Statement:
          - Effect: Allow
            Principal:
              Service: ecs-tasks.amazonaws.com
            Action: 'sts:AssumeRole'
      Policies:
        - PolicyName: 'DenyIAMExceptTaggedRoles'
          PolicyDocument:
            Version: '2012-10-17'
            Statement:
              - Effect: 'Deny'
                Action: 'iam:*'
                Resource: '*'
              - Effect: 'Allow'
                Action: 'sts:AssumeRole'
                Resource:
                  - !Sub 'arn:${AWS::Partition}:iam::${AWS::AccountId}:role/*'
                Condition:
                  StringEquals:
                    'iam:ResourceTag/copilot-application': !Sub '${AppName}'
                    'iam:ResourceTag/copilot-environment': !Sub '${EnvName}'
        - PolicyName: 'ExecuteCommand'
          PolicyDocument:
            Version: '2012-10-17'
            Statement:
              - Effect: 'Allow'
                Action: ["ssmmessages:CreateControlChannel", "ssmmessages:OpenControlChannel", "ssmmessages:CreateDataChannel", "ssmmessages:OpenDataChannel"]
                Resource: "*"
              - Effect: 'Allow'
                Action: ["logs:CreateLogStream", "logs:DescribeLogGroups", "logs:DescribeLogStreams", "logs:PutLogEvents"]
                Resource: "*"
  DiscoveryService:
    Metadata:
      'aws:copilot:description': 'Service discovery for your services to communicate within the VPC'
    Type: AWS::ServiceDiscovery::Service
    Properties:
      Description: Discovery Service for the Copilot services
      DnsConfig:
        RoutingPolicy: MULTIVALUE
        DnsRecords:
          - TTL: 10
            Type: A
          - TTL: 10
            Type: SRV
      HealthCheckCustomConfig:
        FailureThreshold: 1
      Name: !Ref WorkloadName
      NamespaceId:
        Fn::ImportValue: !Sub '${AppName}-${EnvName}-ServiceDiscoveryNamespaceID'
  TargetGroup:
    Metadata:
      'aws:copilot:description': "A target group to connect the load balancer to your service"
    Type: AWS::ElasticLoadBalancingV2::TargetGroup
    Properties:
      HealthCheckPath: / # Default is '/'.
      Port: 80
      Protocol: HTTP
      TargetGroupAttributes:
        - Key: deregistration_delay.timeout_seconds
          Value: 60 # ECS Default is 300; Copilot default is 60.
        - Key: stickiness.enabled
          Value: false
      TargetType: ip
      VpcId:
        Fn::ImportValue: !Sub "${AppName}-${EnvName}-VpcId"
  RulePriorityFunction:
    Type: AWS::Lambda::Function
    Properties:
      Code:
        S3Bucket:
        S3Key:
      Handler: "index.nextAvailableRulePriorityHandler"
      Timeout: 600
      MemorySize: 512
      Role: !GetAtt "RulePriorityFunctionRole.Arn"
      Runtime: nodejs16.x
  RulePriorityFunctionRole:
    Metadata:
      'aws:copilot:description': "An IAM Role to describe load balancer rules for assigning a priority"
    Type: AWS::IAM::Role
    Properties:
      AssumeRolePolicyDocument:
        Version: '2012-10-17'
        Statement:
          - Effect: Allow
            Principal:
              Service:
                - lambda.amazonaws.com
            Action:
              - sts:AssumeRole
      Path: /
      ManagedPolicyArns:
        - !Sub arn:${AWS::Partition}:iam::aws:policy/service-role/AWSLambdaBasicExecutionRole
      Policies:
        - PolicyName: "RulePriorityGeneratorAccess"
          PolicyDocument:
            Version: '2012-10-17'
            Statement:
              - Effect: Allow
                Action:
                  - elasticloadbalancing:DescribeRules
                Resource: "*"
  LoadBalancerDNSAliasmockHostedZone1:
    Metadata:
      'aws:copilot:description': 'Alias records for the application load balancer in hosted zone mockHostedZone1'
    Type: AWS::Route53::RecordSetGroup
    Properties:
      HostedZoneId: mockHostedZone1
      Comment: !Sub "LoadBalancer aliases for service ${WorkloadName} in hosted zone mockHostedZone1"
      RecordSets:
        - Name: "foobar.com"
          Type: A
          AliasTarget:
            HostedZoneId: !GetAtt EnvControllerAction.InternalLoadBalancerHostedZone
            DNSName: !GetAtt EnvControllerAction.InternalLoadBalancerDNSName
        - Name: "*.foobar.com"
          Type: A
          AliasTarget:
            HostedZoneId: !GetAtt EnvControllerAction.InternalLoadBalancerHostedZone
            DNSName: !GetAtt EnvControllerAction.InternalLoadBalancerDNSName
  LoadBalancerDNSAliasmockHostedZone2:
    Metadata:
      'aws:copilot:description': 'Alias records for the application load balancer in hosted zone mockHostedZone2'
    Type: AWS::Route53::RecordSetGroup
    Properties:
      HostedZoneId: mockHostedZone2
      Comment: !Sub "LoadBalancer aliases for service ${WorkloadName} in hosted zone mockHostedZone2"
      RecordSets:
        - Name: "example.com"
          Type: A
          AliasTarget:
            HostedZoneId: !GetAtt EnvControllerAction.InternalLoadBalancerHostedZone
            DNSName: !GetAtt EnvControllerAction.InternalLoadBalancerDNSName
  HTTPSRulePriorityAction:
    Metadata:
      'aws:copilot:description': 'A custom resource assigning priority for HTTPS listener rules'
    Type: Custom::RulePriorityFunction
    Properties:
      ServiceToken: !GetAtt RulePriorityFunction.Arn
<<<<<<< HEAD
      RulePath: https-path-alias-path
=======
      RulePath: !Ref RulePathSlice
>>>>>>> 384d16b2
      ListenerArn: !GetAtt EnvControllerAction.InternalHTTPSListenerArn
  
  HTTPRuleWithDomainPriorityAction:
    Metadata:
      'aws:copilot:description': 'A custom resource assigning priority for HTTP listener rules'
    Type: Custom::RulePriorityFunction
    Properties:
      ServiceToken: !GetAtt RulePriorityFunction.Arn
<<<<<<< HEAD
      RulePath: https-path-alias-path
=======
      RulePath: !Ref RulePathSlice
>>>>>>> 384d16b2
      ListenerArn: !GetAtt EnvControllerAction.InternalHTTPListenerArn

  HTTPListenerRuleWithDomain:
    Metadata:
      'aws:copilot:description': 'An HTTP listener rule that redirects HTTP to HTTPS'
    Type: AWS::ElasticLoadBalancingV2::ListenerRule
    Properties:
      Actions:
        - Type: redirect
          RedirectConfig:
            Protocol: HTTPS
            Port: 443
            Host: "#{host}"
            Path: "/#{path}"
            Query: "#{query}"
            StatusCode: HTTP_301
      Conditions:
        - Field: 'host-header'
          HostHeaderConfig:
            Values: ["example.com", "foobar.com", "*.foobar.com"]
        - Field: 'path-pattern'
          PathPatternConfig:
            Values:
              - "/https-path-alias-path"
              - "/https-path-alias-path/*"
      ListenerArn: !GetAtt EnvControllerAction.InternalHTTPListenerArn
      Priority: !GetAtt HTTPRuleWithDomainPriorityAction.Priority # Same priority as HTTPS Listener
  HTTPSListenerRule:
    Metadata:
      'aws:copilot:description': 'An HTTPS listener rule for forwarding HTTPS traffic to your tasks'
    Type: AWS::ElasticLoadBalancingV2::ListenerRule
    Properties:
      Actions:
        - TargetGroupArn: !Ref TargetGroup
          Type: forward
      Conditions:
        - Field: 'host-header'
          HostHeaderConfig:
            Values: ["example.com", "foobar.com", "*.foobar.com"]
        - Field: 'path-pattern'
          PathPatternConfig:
            Values:
              - "/https-path-alias-path"
              - "/https-path-alias-path/*"
      ListenerArn: !GetAtt EnvControllerAction.InternalHTTPSListenerArn
      Priority: !GetAtt HTTPSRulePriorityAction.Priority
  Service:
    Metadata:
      'aws:copilot:description': 'An ECS service to run and maintain your tasks in the environment cluster'
    Type: AWS::ECS::Service
    DependsOn:
      - EnvControllerAction
      - HTTPListenerRuleWithDomain
      - HTTPSListenerRule
    Properties:
      PlatformVersion: LATEST
      Cluster:
        Fn::ImportValue: !Sub '${AppName}-${EnvName}-ClusterId'
      TaskDefinition: !Ref TaskDefinition
      DesiredCount: !Ref TaskCount
      DeploymentConfiguration:
        DeploymentCircuitBreaker:
          Enable: true
          Rollback: true
        MinimumHealthyPercent: 100
        MaximumPercent: 200
        Alarms:
          AlarmNames: []
          Enable: false
          Rollback: true
      PropagateTags: SERVICE
      EnableExecuteCommand: true
      LaunchType: FARGATE
      ServiceConnectConfiguration: !If
        - IsGovCloud
        - !Ref AWS::NoValue
        - Enabled: False
      NetworkConfiguration:
        AwsvpcConfiguration:
          AssignPublicIp: ENABLED
          Subnets:
            Fn::Split:
              - ','
              - Fn::ImportValue: !Sub '${AppName}-${EnvName}-PublicSubnets'
          SecurityGroups:
            - Fn::ImportValue: !Sub '${AppName}-${EnvName}-EnvironmentSecurityGroup'
      ServiceRegistries: !If [ExposePort, [{RegistryArn: !GetAtt DiscoveryService.Arn, Port: !Ref TargetPort}], !Ref "AWS::NoValue"]
      HealthCheckGracePeriodSeconds: 60
      LoadBalancers:
        - ContainerName: https-path-alias
          ContainerPort: 80
          TargetGroupArn: !Ref TargetGroup
  AddonsStack:
    Metadata:
      'aws:copilot:description': 'An Addons CloudFormation Stack for your additional AWS resources'
    Type: AWS::CloudFormation::Stack # Needed for #1848
    DependsOn: EnvControllerAction
    Condition: HasAddons
    Properties:
      Parameters:
        App: !Ref AppName
        Env: !Ref EnvName
        Name: !Ref WorkloadName
      TemplateURL: !Ref AddonsTemplateURL
  EnvControllerAction:
    Metadata:
      'aws:copilot:description': "Update your environment's shared resources"
    Type: Custom::EnvControllerFunction
    Properties:
      ServiceToken: !GetAtt EnvControllerFunction.Arn
      Workload: !Ref WorkloadName
      Aliases: ["example.com", "foobar.com", "*.foobar.com"]
      EnvStack: !Sub '${AppName}-${EnvName}'
      Parameters: [InternalALBWorkloads]
      EnvVersion: v1.42.0
  EnvControllerFunction:
    Type: AWS::Lambda::Function
    Properties:
      Code:
        S3Bucket:
        S3Key:
      Handler: "index.handler"
      Timeout: 900
      MemorySize: 512
      Role: !GetAtt 'EnvControllerRole.Arn'
      Runtime: nodejs16.x
  EnvControllerRole:
    Metadata:
      'aws:copilot:description': "An IAM role to update your environment stack"
    Type: AWS::IAM::Role
    Properties:
      AssumeRolePolicyDocument:
        Version: '2012-10-17'
        Statement:
          - Effect: Allow
            Principal:
              Service:
                - lambda.amazonaws.com
            Action:
              - sts:AssumeRole
      Path: /
      Policies:
        - PolicyName: "EnvControllerStackUpdate"
          PolicyDocument:
            Version: '2012-10-17'
            Statement:
              - Effect: Allow
                Action:
                  - cloudformation:DescribeStacks
                  - cloudformation:UpdateStack
                Resource: !Sub 'arn:${AWS::Partition}:cloudformation:${AWS::Region}:${AWS::AccountId}:stack/${AppName}-${EnvName}/*'
                Condition:
                  StringEquals:
                    'cloudformation:ResourceTag/copilot-application': !Sub '${AppName}'
                    'cloudformation:ResourceTag/copilot-environment': !Sub '${EnvName}'
        - PolicyName: "EnvControllerRolePass"
          PolicyDocument:
            Version: '2012-10-17'
            Statement:
              - Effect: Allow
                Action:
                  - iam:PassRole
                Resource: !Sub 'arn:${AWS::Partition}:iam::${AWS::AccountId}:role/${AppName}-${EnvName}-CFNExecutionRole'
                Condition:
                  StringEquals:
                    'iam:ResourceTag/copilot-application': !Sub '${AppName}'
                    'iam:ResourceTag/copilot-environment': !Sub '${EnvName}'
      ManagedPolicyArns:
        - !Sub arn:${AWS::Partition}:iam::aws:policy/service-role/AWSLambdaBasicExecutionRole
Outputs:
  DiscoveryServiceARN:
    Description: ARN of the Discovery Service.
    Value: !GetAtt DiscoveryService.Arn
    Export:
      Name: !Sub ${AWS::StackName}-DiscoveryServiceARN<|MERGE_RESOLUTION|>--- conflicted
+++ resolved
@@ -312,11 +312,7 @@
     Type: Custom::RulePriorityFunction
     Properties:
       ServiceToken: !GetAtt RulePriorityFunction.Arn
-<<<<<<< HEAD
       RulePath: https-path-alias-path
-=======
-      RulePath: !Ref RulePathSlice
->>>>>>> 384d16b2
       ListenerArn: !GetAtt EnvControllerAction.InternalHTTPSListenerArn
   
   HTTPRuleWithDomainPriorityAction:
@@ -325,11 +321,7 @@
     Type: Custom::RulePriorityFunction
     Properties:
       ServiceToken: !GetAtt RulePriorityFunction.Arn
-<<<<<<< HEAD
       RulePath: https-path-alias-path
-=======
-      RulePath: !Ref RulePathSlice
->>>>>>> 384d16b2
       ListenerArn: !GetAtt EnvControllerAction.InternalHTTPListenerArn
 
   HTTPListenerRuleWithDomain:
