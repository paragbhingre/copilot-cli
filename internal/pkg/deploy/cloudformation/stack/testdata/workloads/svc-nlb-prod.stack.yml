--- conflicted
+++ resolved
@@ -32,8 +32,6 @@
     Description: 'URL of the environment file.'
     Type: String
     Default: ""
-<<<<<<< HEAD
-=======
   tlsEnvFileARN:
     Description: 'URL of the environment file for the tls sidecar.'
     Type: String
@@ -42,16 +40,11 @@
     Type: String
   TargetPort:
     Type: Number
->>>>>>> f0fc04bd
   NLBAliases:
     Type: String
     Default: ""
   NLBPort:
     Type: String
-  TargetContainer:
-    Type: String
-  TargetPort:
-    Type: Number
 Conditions:
   IsGovCloud: !Equals [!Ref "AWS::Partition", "aws-us-gov"]
   HasAssociatedDomain: !Equals [!Ref DNSDelegated, true]
