--- conflicted
+++ resolved
@@ -523,11 +523,7 @@
     Type: Custom::RulePriorityFunction
     Properties:
       ServiceToken: !GetAtt RulePriorityFunction.Arn
-<<<<<<< HEAD
       RulePath: "/"
-=======
-      RulePath: !Ref RulePathSlice
->>>>>>> 384d16b2
       ListenerArn: !GetAtt EnvControllerAction.HTTPSListenerArn
   
   HTTPRuleWithDomainPriorityAction:
@@ -536,11 +532,7 @@
     Type: Custom::RulePriorityFunction
     Properties:
       ServiceToken: !GetAtt RulePriorityFunction.Arn
-<<<<<<< HEAD
       RulePath: "/"
-=======
-      RulePath: !Ref RulePathSlice
->>>>>>> 384d16b2
       ListenerArn: !GetAtt EnvControllerAction.HTTPListenerArn
   
   HTTPListenerRuleWithDomain:
