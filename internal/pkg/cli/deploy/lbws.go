--- conflicted
+++ resolved
@@ -239,14 +239,10 @@
 			logAppVersionOutdatedError(aws.StringValue(d.lbMft.Name))
 			return err
 		}
-<<<<<<< HEAD
-		return validateLBWSAlias(d.lbMft.RoutingRule.MainRoutingRule.Alias, d.app, d.env.Name)
-=======
-		if err := validateLBWSAlias(d.lbMft.RoutingRule.Alias, d.app, d.env.Name); err != nil {
+		if err := validateLBWSAlias(d.lbMft.RoutingRule.MainRoutingRule.Alias, d.app, d.env.Name); err != nil {
 			return fmt.Errorf(`validate 'http.alias': %w`, err)
 		}
 		return nil
->>>>>>> 92d169b1
 	}
 	log.Errorf(ecsALBAliasUsedWithoutDomainFriendlyText)
 	return fmt.Errorf("cannot specify http.alias when application is not associated with a domain and env %s doesn't import one or more certificates", d.env.Name)
