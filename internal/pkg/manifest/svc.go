// Copyright Amazon.com, Inc. or its affiliates. All Rights Reserved.
// SPDX-License-Identifier: Apache-2.0

package manifest

import (
	"errors"
	"fmt"
	"github.com/aws/copilot-cli/internal/pkg/template"
	"math"
	"sort"
	"strconv"
	"strings"
	"time"

	"github.com/aws/aws-sdk-go/aws"
	"gopkg.in/yaml.v3"
)

const (
	// LoadBalancedWebServiceType is a web service with a load balancer and Fargate as compute.
	LoadBalancedWebServiceType = "Load Balanced Web Service"
	// RequestDrivenWebServiceType is a Request-Driven Web Service managed by AppRunner
	RequestDrivenWebServiceType = "Request-Driven Web Service"
	// BackendServiceType is a service that cannot be accessed from the internet but can be reached from other services.
	BackendServiceType = "Backend Service"
	// WorkerServiceType is a worker service that manages the consumption of messages.
	WorkerServiceType = "Worker Service"
)

// ServiceTypes returns the list of supported service manifest types.
func ServiceTypes() []string {
	return []string{
		RequestDrivenWebServiceType,
		LoadBalancedWebServiceType,
		BackendServiceType,
		WorkerServiceType,
	}
}

// Range contains either a Range or a range configuration for Autoscaling ranges.
type Range struct {
	Value       *IntRangeBand // Mutually exclusive with RangeConfig
	RangeConfig RangeConfig
}

// ExposedPortsIndex holds exposed ports configuration.
type ExposedPortsIndex struct {
	PortsForContainer map[string][]ExposedPort // holds exposed ports list for all the containers
	ContainerForPort  map[uint16]string        // holds port to container mapping
}

// IsEmpty returns whether Range is empty.
func (r *Range) IsEmpty() bool {
	return r.Value == nil && r.RangeConfig.IsEmpty()
}

// Parse extracts the min and max from RangeOpts.
func (r *Range) Parse() (min int, max int, err error) {
	if r.Value != nil {
		return r.Value.Parse()
	}
	return aws.IntValue(r.RangeConfig.Min), aws.IntValue(r.RangeConfig.Max), nil
}

// UnmarshalYAML overrides the default YAML unmarshaling logic for the RangeOpts
// struct, allowing it to perform more complex unmarshaling behavior.
// This method implements the yaml.Unmarshaler (v3) interface.
func (r *Range) UnmarshalYAML(value *yaml.Node) error {
	if err := value.Decode(&r.RangeConfig); err != nil {
		switch err.(type) {
		case *yaml.TypeError:
			break
		default:
			return err
		}
	}

	if !r.RangeConfig.IsEmpty() {
		// Unmarshaled successfully to r.RangeConfig, unset r.Range, and return.
		r.Value = nil
		return nil
	}

	if err := value.Decode(&r.Value); err != nil {
		return errUnmarshalRangeOpts
	}
	return nil
}

// IntRangeBand is a number range with maximum and minimum values.
type IntRangeBand string

// Parse parses Range string and returns the min and max values.
// For example: 1-100 returns 1 and 100.
func (r IntRangeBand) Parse() (min int, max int, err error) {
	minMax := strings.Split(string(r), "-")
	if len(minMax) != 2 {
		return 0, 0, fmt.Errorf("invalid range value %s. Should be in format of ${min}-${max}", string(r))
	}
	min, err = strconv.Atoi(minMax[0])
	if err != nil {
		return 0, 0, fmt.Errorf("cannot convert minimum value %s to integer", minMax[0])
	}
	max, err = strconv.Atoi(minMax[1])
	if err != nil {
		return 0, 0, fmt.Errorf("cannot convert maximum value %s to integer", minMax[1])
	}
	return min, max, nil
}

// RangeConfig containers a Min/Max and an optional SpotFrom field which
// specifies the number of services you want to start placing on spot. For
// example, if your range is 1-10 and `spot_from` is 5, up to 4 services will
// be placed on dedicated Fargate capacity, and then after that, any scaling
// event will place additioanl services on spot capacity.
type RangeConfig struct {
	Min      *int `yaml:"min"`
	Max      *int `yaml:"max"`
	SpotFrom *int `yaml:"spot_from"`
}

// IsEmpty returns whether RangeConfig is empty.
func (r *RangeConfig) IsEmpty() bool {
	return r.Min == nil && r.Max == nil && r.SpotFrom == nil
}

// Count is a custom type which supports unmarshaling yaml which
// can either be of type int or type AdvancedCount.
type Count struct {
	Value         *int          // 0 is a valid value, so we want the default value to be nil.
	AdvancedCount AdvancedCount // Mutually exclusive with Value.
}

// UnmarshalYAML overrides the default YAML unmarshaling logic for the Count
// struct, allowing it to perform more complex unmarshaling behavior.
// This method implements the yaml.Unmarshaler (v3) interface.
func (c *Count) UnmarshalYAML(value *yaml.Node) error {
	if err := value.Decode(&c.AdvancedCount); err != nil {
		switch err.(type) {
		case *yaml.TypeError:
			break
		default:
			return err
		}
	}

	if !c.AdvancedCount.IsEmpty() {
		// Successfully unmarshalled AdvancedCount fields, return
		return nil
	}

	if err := value.Decode(&c.Value); err != nil {
		return errUnmarshalCountOpts
	}
	return nil
}

// UnmarshalYAML overrides the default YAML unmarshaling logic for the ScalingConfigOrT
// struct, allowing it to perform more complex unmarshaling behavior.
// This method implements the yaml.Unmarshaler (v3) interface.
func (r *ScalingConfigOrT[_]) UnmarshalYAML(value *yaml.Node) error {
	if err := value.Decode(&r.ScalingConfig); err != nil {
		switch err.(type) {
		case *yaml.TypeError:
			break
		default:
			return err
		}
	}

	if !r.ScalingConfig.IsEmpty() {
		// Successfully unmarshalled ScalingConfig fields, return
		return nil
	}

	if err := value.Decode(&r.Value); err != nil {
		return errors.New(`unable to unmarshal into int or composite-style map`)
	}
	return nil
}

// IsEmpty returns whether Count is empty.
func (c *Count) IsEmpty() bool {
	return c.Value == nil && c.AdvancedCount.IsEmpty()
}

// Desired returns the desiredCount to be set on the CFN template
func (c *Count) Desired() (*int, error) {
	if c.AdvancedCount.IsEmpty() {
		return c.Value, nil
	}

	if c.AdvancedCount.IgnoreRange() {
		return c.AdvancedCount.Spot, nil
	}
	min, _, err := c.AdvancedCount.Range.Parse()
	if err != nil {
		return nil, fmt.Errorf("parse task count value %s: %w", aws.StringValue((*string)(c.AdvancedCount.Range.Value)), err)
	}
	return aws.Int(min), nil
}

// Percentage represents a valid percentage integer ranging from 0 to 100.
type Percentage int

// ScalingConfigOrT represents a resource that has autoscaling configurations or a generic value.
type ScalingConfigOrT[T ~int | time.Duration] struct {
	Value         *T
	ScalingConfig AdvancedScalingConfig[T] // mutually exclusive with Value
}

// AdvancedScalingConfig represents advanced configurable options for a scaling policy.
type AdvancedScalingConfig[T ~int | time.Duration] struct {
	Value    *T       `yaml:"value"`
	Cooldown Cooldown `yaml:"cooldown"`
}

// Cooldown represents the autoscaling cooldown of resources.
type Cooldown struct {
	ScaleInCooldown  *time.Duration `yaml:"in"`
	ScaleOutCooldown *time.Duration `yaml:"out"`
}

// AdvancedCount represents the configurable options for Auto Scaling as well as
// Capacity configuration (spot).
type AdvancedCount struct {
	Spot         *int                            `yaml:"spot"` // mutually exclusive with other fields
	Range        Range                           `yaml:"range"`
	Cooldown     Cooldown                        `yaml:"cooldown"`
	CPU          ScalingConfigOrT[Percentage]    `yaml:"cpu_percentage"`
	Memory       ScalingConfigOrT[Percentage]    `yaml:"memory_percentage"`
	Requests     ScalingConfigOrT[int]           `yaml:"requests"`
	ResponseTime ScalingConfigOrT[time.Duration] `yaml:"response_time"`
	QueueScaling QueueScaling                    `yaml:"queue_delay"`

	workloadType string
}

// IsEmpty returns whether ScalingConfigOrT is empty
func (r *ScalingConfigOrT[_]) IsEmpty() bool {
	return r.ScalingConfig.IsEmpty() && r.Value == nil
}

// IsEmpty returns whether AdvancedScalingConfig is empty
func (a *AdvancedScalingConfig[_]) IsEmpty() bool {
	return a.Cooldown.IsEmpty() && a.Value == nil
}

// IsEmpty returns whether Cooldown is empty
func (c *Cooldown) IsEmpty() bool {
	return c.ScaleInCooldown == nil && c.ScaleOutCooldown == nil
}

// IsEmpty returns whether AdvancedCount is empty.
func (a *AdvancedCount) IsEmpty() bool {
	return a.Range.IsEmpty() && a.CPU.IsEmpty() && a.Memory.IsEmpty() && a.Cooldown.IsEmpty() &&
		a.Requests.IsEmpty() && a.ResponseTime.IsEmpty() && a.Spot == nil && a.QueueScaling.IsEmpty()
}

// IgnoreRange returns whether desiredCount is specified on spot capacity
func (a *AdvancedCount) IgnoreRange() bool {
	return a.Spot != nil
}

func (a *AdvancedCount) hasAutoscaling() bool {
	return !a.Range.IsEmpty() || a.hasScalingFieldsSet()
}

func (a *AdvancedCount) validScalingFields() []string {
	switch a.workloadType {
	case LoadBalancedWebServiceType:
		return []string{"cpu_percentage", "memory_percentage", "requests", "response_time"}
	case BackendServiceType:
		return []string{"cpu_percentage", "memory_percentage", "requests", "response_time"}
	case WorkerServiceType:
		return []string{"cpu_percentage", "memory_percentage", "queue_delay"}
	default:
		return nil
	}
}

func (a *AdvancedCount) hasScalingFieldsSet() bool {
	switch a.workloadType {
	case LoadBalancedWebServiceType:
		return !a.CPU.IsEmpty() || !a.Memory.IsEmpty() || !a.Requests.IsEmpty() || !a.ResponseTime.IsEmpty()
	case BackendServiceType:
		return !a.CPU.IsEmpty() || !a.Memory.IsEmpty() || !a.Requests.IsEmpty() || !a.ResponseTime.IsEmpty()
	case WorkerServiceType:
		return !a.CPU.IsEmpty() || !a.Memory.IsEmpty() || !a.QueueScaling.IsEmpty()
	default:
		return !a.CPU.IsEmpty() || !a.Memory.IsEmpty() || !a.Requests.IsEmpty() || !a.ResponseTime.IsEmpty() || !a.QueueScaling.IsEmpty()
	}
}

func (a *AdvancedCount) getInvalidFieldsSet() []string {
	var invalidFields []string

	switch a.workloadType {
	case LoadBalancedWebServiceType:
		if !a.QueueScaling.IsEmpty() {
			invalidFields = append(invalidFields, "queue_delay")
		}
	case BackendServiceType:
		if !a.QueueScaling.IsEmpty() {
			invalidFields = append(invalidFields, "queue_delay")
		}
	case WorkerServiceType:
		if !a.Requests.IsEmpty() {
			invalidFields = append(invalidFields, "requests")
		}
		if !a.ResponseTime.IsEmpty() {
			invalidFields = append(invalidFields, "response_time")
		}
	}
	return invalidFields
}

func (a *AdvancedCount) unsetAutoscaling() {
	a.Range = Range{}
	a.Cooldown = Cooldown{}
	a.CPU = ScalingConfigOrT[Percentage]{}
	a.Memory = ScalingConfigOrT[Percentage]{}
	a.Requests = ScalingConfigOrT[int]{}
	a.ResponseTime = ScalingConfigOrT[time.Duration]{}
	a.QueueScaling = QueueScaling{}
}

// QueueScaling represents the configuration to scale a service based on a SQS queue.
type QueueScaling struct {
	AcceptableLatency *time.Duration `yaml:"acceptable_latency"`
	AvgProcessingTime *time.Duration `yaml:"msg_processing_time"`
	Cooldown          Cooldown       `yaml:"cooldown"`
}

// IsEmpty returns true if the QueueScaling is set.
func (qs *QueueScaling) IsEmpty() bool {
	return qs.AcceptableLatency == nil && qs.AvgProcessingTime == nil && qs.Cooldown.IsEmpty()
}

// AcceptableBacklogPerTask returns the total number of messages that each task can accumulate in the queue
// while maintaining the AcceptableLatency given the AvgProcessingTime.
func (qs *QueueScaling) AcceptableBacklogPerTask() (int, error) {
	if qs.IsEmpty() {
		return 0, errors.New(`"queue_delay" must be specified in order to calculate the acceptable backlog`)
	}
	v := math.Ceil(float64(*qs.AcceptableLatency) / float64(*qs.AvgProcessingTime))
	return int(v), nil
}

// IsTypeAService returns if manifest type is service.
func IsTypeAService(t string) bool {
	for _, serviceType := range ServiceTypes() {
		if t == serviceType {
			return true
		}
	}

	return false
}

// HTTPHealthCheckArgs holds the configuration to determine if the load balanced web service is healthy.
// These options are specifiable under the "healthcheck" field.
// See https://docs.aws.amazon.com/AWSCloudFormation/latest/UserGuide/aws-resource-elasticloadbalancingv2-targetgroup.html.
type HTTPHealthCheckArgs struct {
	Path               *string        `yaml:"path"`
	Port               *int           `yaml:"port"`
	SuccessCodes       *string        `yaml:"success_codes"`
	HealthyThreshold   *int64         `yaml:"healthy_threshold"`
	UnhealthyThreshold *int64         `yaml:"unhealthy_threshold"`
	Timeout            *time.Duration `yaml:"timeout"`
	Interval           *time.Duration `yaml:"interval"`
	GracePeriod        *time.Duration `yaml:"grace_period"`
}

// HealthCheckArgsOrString is a custom type which supports unmarshaling yaml which
// can either be of type string or type HealthCheckArgs.
type HealthCheckArgsOrString struct {
	Union[string, HTTPHealthCheckArgs]
}

// Path returns the default health check path if provided otherwise, returns the path from the advanced configuration.
func (hc *HealthCheckArgsOrString) Path() *string {
	if hc.IsBasic() {
		return aws.String(hc.Basic)
	}
	return hc.Advanced.Path
}

// NLBHealthCheckArgs holds the configuration to determine if the network load balanced web service is healthy.
// These options are specifiable under the "healthcheck" field.
// See https://docs.aws.amazon.com/AWSCloudFormation/latest/UserGuide/aws-resource-elasticloadbalancingv2-targetgroup.html.
type NLBHealthCheckArgs struct {
	Port               *int           `yaml:"port"`
	HealthyThreshold   *int64         `yaml:"healthy_threshold"`
	UnhealthyThreshold *int64         `yaml:"unhealthy_threshold"`
	Timeout            *time.Duration `yaml:"timeout"`
	Interval           *time.Duration `yaml:"interval"`
}

func (h *NLBHealthCheckArgs) isEmpty() bool {
	return h.Port == nil && h.HealthyThreshold == nil && h.UnhealthyThreshold == nil && h.Timeout == nil && h.Interval == nil
}

// ParsePortMapping parses port-protocol string into individual port and protocol strings.
// Valid examples: 2000/udp, or 2000.
func ParsePortMapping(s *string) (port *string, protocol *string, err error) {
	if s == nil {
		return nil, nil, nil
	}
	portProtocol := strings.Split(*s, "/")
	switch len(portProtocol) {
	case 1:
		return aws.String(portProtocol[0]), nil, nil
	case 2:
		return aws.String(portProtocol[0]), aws.String(portProtocol[1]), nil
	default:
		return nil, nil, fmt.Errorf("cannot parse port mapping from %s", *s)
	}
}

type fromCFN struct {
	Name *string `yaml:"from_cfn"`
}

func (cfg *fromCFN) isEmpty() bool {
	return cfg.Name == nil
}

type stringOrFromCFN struct {
	Plain   *string
	FromCFN fromCFN
}

func (s stringOrFromCFN) isEmpty() bool {
	return s.FromCFN.isEmpty() && s.Plain == nil
}

// UnmarshalYAML implements the yaml.Unmarshaler (v3) interface to override the default YAML unmarshalling logic.
func (s *stringOrFromCFN) UnmarshalYAML(value *yaml.Node) error {
	if err := value.Decode(&s.FromCFN); err != nil {
		switch err.(type) {
		case *yaml.TypeError:
			break
		default:
			return err
		}
	}
	if !s.FromCFN.isEmpty() { // Successfully unmarshalled to a environment import name.
		return nil
	}
	if err := value.Decode(&s.Plain); err != nil { // Otherwise, try decoding the simple form.
		return errors.New(`cannot unmarshal field to a string or into a map`)
	}
	return nil
}

func (cfg ImageWithPortAndHealthcheck) exposedPorts(workloadName string) []ExposedPort {
	if cfg.Port == nil {
		return nil
	}
	return []ExposedPort{
		{
			Port:          aws.Uint16Value(cfg.Port),
			Protocol:      "tcp",
			ContainerName: workloadName,
		},
	}

}

func (cfg ImageWithHealthcheckAndOptionalPort) exposedPorts(workloadName string) []ExposedPort {
	if cfg.Port == nil {
		return nil
	}
	return []ExposedPort{
		{
			Port:          aws.Uint16Value(cfg.Port),
			Protocol:      "tcp",
			ContainerName: workloadName,
		},
	}
}

// exportPorts returns any new ports that should be exposed given the application load balancer
// configuration that's not part of the existing containerPorts.
func (rr RoutingRuleConfiguration) exposedPorts(exposedPorts []ExposedPort, workloadName string) []ExposedPort {
	if rr.TargetPort == nil {
		return nil
	}
	targetContainer := workloadName
	if rr.TargetContainer != nil {
		targetContainer = aws.StringValue(rr.TargetContainer)
	}
	for _, exposedPort := range exposedPorts {
		if aws.Uint16Value(rr.TargetPort) == exposedPort.Port {
			return nil
		}
	}
	return []ExposedPort{
		{
			Port:          aws.Uint16Value(rr.TargetPort),
			Protocol:      "tcp",
			ContainerName: targetContainer,
		},
	}
}

// exportPorts returns any new ports that should be exposed given the network load balancer
// configuration that's not part of the existing containerPorts.
func (cfg NetworkLoadBalancerConfiguration) exposedPorts(exposedPorts []ExposedPort, workloadName string) ([]ExposedPort, error) {
	if cfg.IsEmpty() {
		return nil, nil
	}
	nlbPort, _, err := ParsePortMapping(cfg.Port)
	if err != nil {
		return nil, err
	}

	port, err := strconv.ParseUint(aws.StringValue(nlbPort), 10, 16)
	if err != nil {
		return nil, err
	}
	targetPort := uint16(port)
	if cfg.TargetPort != nil {
		targetPort = uint16(aws.IntValue(cfg.TargetPort))
	}
	for _, exposedPort := range exposedPorts {
		if targetPort == exposedPort.Port {
			return nil, nil
		}
	}
	targetContainer := workloadName
	if cfg.TargetContainer != nil {
		targetContainer = aws.StringValue(cfg.TargetContainer)
	}
	return []ExposedPort{
		{
			Port:          targetPort,
			Protocol:      "tcp",
			ContainerName: targetContainer,
		},
	}, nil
}

func (sidecar SidecarConfig) exposedPorts(sidecarName string) ([]ExposedPort, error) {
	if sidecar.Port == nil {
		return nil, nil
	}
	sidecarPort, protocolPtr, err := ParsePortMapping(sidecar.Port)
	if err != nil {
		return nil, err
	}
	protocol := aws.StringValue(protocolPtr)
	if protocolPtr == nil {
		protocol = "tcp"
	}
	port, err := strconv.ParseUint(aws.StringValue(sidecarPort), 10, 16)
	if err != nil {
		return nil, err
	}
	return []ExposedPort{
		{
			Port:          uint16(port),
			Protocol:      strings.ToLower(protocol),
			ContainerName: sidecarName,
		},
	}, nil
}

func sortExposedPorts(exposedPorts []ExposedPort) []ExposedPort {
	// Sort the exposed ports so that the order is consistent and the integration test won't be flaky.
	sort.Slice(exposedPorts, func(i, j int) bool {
		return exposedPorts[i].Port < exposedPorts[j].Port
	})
	return exposedPorts
}

<<<<<<< HEAD
// HTTPLoadBalancerTarget returns target container and target port for the ALB configuration.
// This method should be called only when ALB config is not empty.
func (s *LoadBalancedWebService) HTTPLoadBalancerTarget() (targetContainer string, targetPort string, err error) {
	exposedPorts, err := s.ExposedPorts()
	if err != nil {
		return "", "", err
	}
	// Route load balancer traffic to main container by default.
	targetContainer = aws.StringValue(s.Name)
	targetPort = s.MainContainerPort()

	rrTargetContainer := s.RoutingRule.TargetContainer
	rrTargetPort := s.RoutingRule.TargetPort
	if rrTargetContainer == nil && rrTargetPort == nil { // both targetPort and targetContainer are nil.
		return
	}

	if rrTargetPort == nil { // when target_port is nil
		if rrTargetContainer != s.Name {
			targetContainer = aws.StringValue(rrTargetContainer)
			targetPort = aws.StringValue(s.Sidecars[aws.StringValue(rrTargetContainer)].Port)
		}
		return
	}

	if rrTargetContainer == nil { // when target_container is nil
		container, port := httpLoadBalancerTarget(exposedPorts, rrTargetPort)
		targetPort = aws.StringValue(port)
		if container != nil {
			targetContainer = aws.StringValue(container)
		}
		return
	}

	// when both target_port and target_container are not nil
	targetContainer = aws.StringValue(rrTargetContainer)
	targetPort = template.StrconvUint16(aws.Uint16Value(rrTargetPort))

	return
}

// HTTPLoadBalancerTarget returns target container and target port for the ALB configuration.
// This method should be called only when ALB config is not empty.
func (s *BackendService) HTTPLoadBalancerTarget() (targetContainer string, targetPort string, err error) {
	exposedPorts, err := s.ExposedPorts()
	if err != nil {
		return "", "", err
	}

	// Route load balancer traffic to main container by default.
	targetContainer = aws.StringValue(s.Name)
	targetPort = s.MainContainerPort()

	rrTargetContainer := s.RoutingRule.TargetContainer
	rrTargetPort := s.RoutingRule.TargetPort
	if rrTargetContainer == nil && rrTargetPort == nil { // both targetPort and targetContainer are nil.
		return
	}

	if rrTargetPort == nil { // when target_port is nil
		if rrTargetContainer != s.Name {
			targetContainer = aws.StringValue(rrTargetContainer)
			targetPort = aws.StringValue(s.Sidecars[aws.StringValue(rrTargetContainer)].Port)
		}
		return
	}

	if rrTargetContainer == nil { // when target_container is nil
		container, port := httpLoadBalancerTarget(exposedPorts, rrTargetPort)
		targetPort = aws.StringValue(port)
		if container != nil {
			targetContainer = aws.StringValue(container)
		}
		return
	}

	// when both target_port and target_container are not nil
	targetContainer = aws.StringValue(rrTargetContainer)
	targetPort = template.StrconvUint16(aws.Uint16Value(rrTargetPort))
	return
}

func httpLoadBalancerTarget(exposedPorts ExposedPortsIndex, rrTargetPort *uint16) (targetContainer *string, targetPort *string) {
	// Route load balancer traffic to the target_port if mentioned.
	targetPort = aws.String(template.StrconvUint16(aws.Uint16Value(rrTargetPort)))
	if exposedPorts.ContainerForPort[aws.Uint16Value(rrTargetPort)] != "" {
		targetContainer = aws.String(exposedPorts.ContainerForPort[aws.Uint16Value(rrTargetPort)])
	}
	return
}

// MainContainerPort returns the main container port.
func (s *LoadBalancedWebService) MainContainerPort() string {
	return strconv.FormatUint(uint64(aws.Uint16Value(s.ImageConfig.Port)), 10)
}

// MainContainerPort returns the main container port if given.
func (s *BackendService) MainContainerPort() string {
	port := template.NoExposedContainerPort
	if s.BackendServiceConfig.ImageConfig.Port != nil {
		port = strconv.FormatUint(uint64(aws.Uint16Value(s.BackendServiceConfig.ImageConfig.Port)), 10)
	}
	return port
}

func prepareParsedExposedPortsMap(exposedPorts []ExposedPort) (map[string][]ExposedPort, map[uint16]string) {
	parsedContainerMap := make(map[string][]ExposedPort)
	parsedExposedPortMap := make(map[uint16]string)
	for _, exposedPort := range exposedPorts {
		parsedContainerMap[exposedPort.ContainerName] = append(parsedContainerMap[exposedPort.ContainerName], exposedPort)
		parsedExposedPortMap[exposedPort.Port] = exposedPort.ContainerName
	}
	return parsedContainerMap, parsedExposedPortMap
=======
// NetworkLoadBalancerTarget returns target container and target port for the NLB configuration.
// This method should be called only when NLB config is not empty.
func (s *LoadBalancedWebService) NetworkLoadBalancerTarget() (targetContainer string, targetPort string, err error) {
	// Configure target container and port.
	targetContainer = aws.StringValue(s.Name)
	if s.NLBConfig.TargetContainer != nil {
		targetContainer = aws.StringValue(s.NLBConfig.TargetContainer)
	}

	// Parse listener port and protocol.
	port, _, err := ParsePortMapping(s.NLBConfig.Port)
	if err != nil {
		return "", "", err
	}
	// By default, the target port is the same as listener port.
	targetPort = aws.StringValue(port)
	if targetContainer != aws.StringValue(s.Name) {
		// If the target container is a sidecar container, the target port is the exposed sidecar port.
		sideCarPort := s.Sidecars[targetContainer].Port // We validated that a sidecar container exposes a port if it is a target container.
		port, _, err := ParsePortMapping(sideCarPort)
		if err != nil {
			return "", "", err
		}
		targetPort = aws.StringValue(port)
	}
	// Finally, if a target port is explicitly specified, use that value.
	if s.NLBConfig.TargetPort != nil {
		targetPort = strconv.Itoa(aws.IntValue(s.NLBConfig.TargetPort))
	}
	return
>>>>>>> f5abc1ad
}<|MERGE_RESOLUTION|>--- conflicted
+++ resolved
@@ -576,7 +576,6 @@
 	return exposedPorts
 }
 
-<<<<<<< HEAD
 // HTTPLoadBalancerTarget returns target container and target port for the ALB configuration.
 // This method should be called only when ALB config is not empty.
 func (s *LoadBalancedWebService) HTTPLoadBalancerTarget() (targetContainer string, targetPort string, err error) {
@@ -690,7 +689,8 @@
 		parsedExposedPortMap[exposedPort.Port] = exposedPort.ContainerName
 	}
 	return parsedContainerMap, parsedExposedPortMap
-=======
+}
+
 // NetworkLoadBalancerTarget returns target container and target port for the NLB configuration.
 // This method should be called only when NLB config is not empty.
 func (s *LoadBalancedWebService) NetworkLoadBalancerTarget() (targetContainer string, targetPort string, err error) {
@@ -721,5 +721,4 @@
 		targetPort = strconv.Itoa(aws.IntValue(s.NLBConfig.TargetPort))
 	}
 	return
->>>>>>> f5abc1ad
 }